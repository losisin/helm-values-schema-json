package pkg

import (
	"bytes"
	"cmp"
	"encoding/json"
	"fmt"
	"iter"
	"maps"
	"slices"

	"gopkg.in/yaml.v3"
)

// SchemaKind is an internal enum used to be able to parse
// an entire schema as a boolean, which is used on fields like
// "additionalProperties".
//
// The zero value is "treat this as an object".
type SchemaKind byte

const (
	SchemaKindObject SchemaKind = iota
	SchemaKindTrue
	SchemaKindFalse
)

var (
	SchemaTrue  = Schema{kind: SchemaKindTrue}
	SchemaFalse = Schema{kind: SchemaKindFalse}
)

func SchemaBool(value bool) *Schema {
	if value {
		return &SchemaTrue
	}
	return &SchemaFalse
}

// IsBool returns true when the [Schema] represents a boolean value
// instead of an object.
func (k SchemaKind) IsBool() bool {
	switch k {
	case SchemaKindTrue, SchemaKindFalse:
		return true
	default:
		return false
	}
}

// String implements [fmt.Stringer].
func (k SchemaKind) String() string {
	switch k {
	case SchemaKindTrue:
		return "true"
	case SchemaKindFalse:
		return "false"
	case SchemaKindObject:
		return "object"
	default:
		return fmt.Sprintf("SchemaKind(%d)", k)
	}
}

// GoString implements [fmt.GoStringer],
// and is used in debug output such as:
//
//	fmt.Sprint("%#v", kind)
func (k SchemaKind) GoString() string {
	return k.String()
}

type Schema struct {
	kind SchemaKind

	// Field ordering is taken from https://github.com/sourcemeta/core/blob/429eb970f3e303c3f61ba3cf066c7bd766453e15/src/core/jsonschema/jsonschema.cc#L459-L546
	Schema                string             `json:"$schema,omitempty" yaml:"$schema,omitempty"`
	ID                    string             `json:"$id,omitempty" yaml:"$id,omitempty"`
	Title                 string             `json:"title,omitempty" yaml:"title,omitempty"`
	Description           string             `json:"description,omitempty" yaml:"description,omitempty"`
	Comment               string             `json:"$comment,omitempty" yaml:"$comment,omitempty"`
	ReadOnly              bool               `json:"readOnly,omitempty" yaml:"readOnly,omitempty"`
<<<<<<< HEAD
	Default               any        `json:"default,omitempty" yaml:"default,omitempty"`
	Ref                   string             `json:"$ref,omitempty" yaml:"$ref,omitempty"`
	Type                  any        `json:"type,omitempty" yaml:"type,omitempty"`
=======
	Default               any                `json:"default,omitempty" yaml:"default,omitempty"`
	Ref                   string             `json:"$ref,omitempty" yaml:"$ref,omitempty"`
	Type                  any                `json:"type,omitempty" yaml:"type,omitempty"`
>>>>>>> e0101749
	Enum                  []any              `json:"enum,omitempty" yaml:"enum,omitempty"`
	AllOf                 []*Schema          `json:"allOf,omitempty" yaml:"allOf,omitempty"`
	AnyOf                 []*Schema          `json:"anyOf,omitempty" yaml:"anyOf,omitempty"`
	OneOf                 []*Schema          `json:"oneOf,omitempty" yaml:"oneOf,omitempty"`
	Not                   *Schema            `json:"not,omitempty" yaml:"not,omitempty"`
	Maximum               *float64           `json:"maximum,omitempty" yaml:"maximum,omitempty"`
	Minimum               *float64           `json:"minimum,omitempty" yaml:"minimum,omitempty"`
	MultipleOf            *float64           `json:"multipleOf,omitempty" yaml:"multipleOf,omitempty"`
	Pattern               string             `json:"pattern,omitempty" yaml:"pattern,omitempty"`
	MaxLength             *uint64            `json:"maxLength,omitempty" yaml:"maxLength,omitempty"`
	MinLength             *uint64            `json:"minLength,omitempty" yaml:"minLength,omitempty"`
	MaxItems              *uint64            `json:"maxItems,omitempty" yaml:"maxItems,omitempty"`
	MinItems              *uint64            `json:"minItems,omitempty" yaml:"minItems,omitempty"`
	UniqueItems           bool               `json:"uniqueItems,omitempty" yaml:"uniqueItems,omitempty"`
	Items                 *Schema            `json:"items,omitempty" yaml:"items,omitempty"`
	AdditionalItems       *Schema            `json:"additionalItems,omitempty" yaml:"additionalItems,omitempty"`
	Required              []string           `json:"required,omitempty" yaml:"required,omitempty"`
	MaxProperties         *uint64            `json:"maxProperties,omitempty" yaml:"maxProperties,omitempty"`
	MinProperties         *uint64            `json:"minProperties,omitempty" yaml:"minProperties,omitempty"`
	Properties            map[string]*Schema `json:"properties,omitempty" yaml:"properties,omitempty"`
	PatternProperties     map[string]*Schema `json:"patternProperties,omitempty" yaml:"patternProperties,omitempty"`
	AdditionalProperties  *Schema            `json:"additionalProperties,omitempty" yaml:"additionalProperties,omitempty"`
	UnevaluatedProperties *bool              `json:"unevaluatedProperties,omitempty" yaml:"unevaluatedProperties,omitempty"`

	Defs map[string]*Schema `json:"$defs,omitempty" yaml:"$defs,omitempty"`
	// Deprecated: This field was renamed to "$defs" in draft 2019-09,
	// but the field is kept in this struct to allow bundled schemas to use them.
	Definitions map[string]*Schema `json:"definitions,omitempty" yaml:"definitions,omitempty"`

	SkipProperties bool `json:"-" yaml:"-"`
	Hidden         bool `json:"-" yaml:"-"`
}

func (s *Schema) IsZero() bool {
	if s == nil {
		return true
	}
	switch {
	case s.kind != 0,
		len(s.Schema) > 0,
		len(s.ID) > 0,
		len(s.Title) > 0,
		len(s.Description) > 0,
		len(s.Comment) > 0,
		s.ReadOnly,
		s.Default != nil,
		len(s.Ref) > 0,
		s.Type != nil,
		len(s.Enum) > 0,
		len(s.AllOf) > 0,
		len(s.AnyOf) > 0,
		len(s.OneOf) > 0,
		s.Not != nil,
		s.Maximum != nil,
		s.Minimum != nil,
		s.MultipleOf != nil,
		len(s.Pattern) > 0,
		s.MaxLength != nil,
		s.MinLength != nil,
		s.MaxItems != nil,
		s.MinItems != nil,
		s.UniqueItems,
		s.Items != nil,
		s.AdditionalItems != nil,
		len(s.Required) > 0,
		s.MaxProperties != nil,
		s.MinProperties != nil,
		len(s.Properties) > 0,
		len(s.PatternProperties) > 0,
		s.AdditionalProperties != nil,
		s.UnevaluatedProperties != nil,
		len(s.Defs) > 0,
		len(s.Definitions) > 0:
		return false
	default:
		return true
	}
}

var (
	_ json.Unmarshaler = &Schema{}
	_ json.Marshaler   = &Schema{}
	_ yaml.Unmarshaler = &Schema{}
	_ yaml.Marshaler   = &Schema{}
)

// UnmarshalJSON implements [json.Unmarshaler].
func (s *Schema) UnmarshalJSON(data []byte) error {
	trimmed := bytes.TrimSpace(data)
	// checking length to not create too many intermediate strings
	if len(trimmed) <= 5 {
		switch string(trimmed) {
		case "true":
			s.SetKind(SchemaKindTrue)
			return nil
		case "false":
			s.SetKind(SchemaKindFalse)
			return nil
		}
	}

	// Unmarshal using a new type to not cause infinite recursion when unmarshalling
	type SchemaWithoutUnmarshaler Schema
	model := (*SchemaWithoutUnmarshaler)(s)
	return json.Unmarshal(data, model)
}

// MarshalJSON implements [json.Marshaler].
func (s *Schema) MarshalJSON() ([]byte, error) {
	switch s.Kind() {
	case SchemaKindTrue:
		return []byte("true"), nil
	case SchemaKindFalse:
		return []byte("false"), nil
	default:
		type SchemaWithoutMarshaler Schema
		return json.Marshal((*SchemaWithoutMarshaler)(s))
	}
}

// UnmarshalYAML implements [yaml.Unmarshaler].
func (s *Schema) UnmarshalYAML(value *yaml.Node) error {
	if value.Kind == yaml.ScalarNode && value.ShortTag() == "!!bool" {
		var b bool
		if err := value.Decode(&b); err != nil {
			return err
		}
		if b {
			s.SetKind(SchemaKindTrue)
		} else {
			s.SetKind(SchemaKindFalse)
		}
		return nil
	}

	// Unmarshal using a new type to not cause infinite recursion when unmarshalling
	type SchemaWithoutUnmarshaler Schema
	model := (*SchemaWithoutUnmarshaler)(s)
	return value.Decode(model)
}

// MarshalYAML implements [yaml.Marshaler].
func (s *Schema) MarshalYAML() (any, error) {
	switch s.Kind() {
	case SchemaKindTrue:
		return true, nil
	case SchemaKindFalse:
		return false, nil
	default:
		type SchemaWithoutMarshaler Schema
		return (*SchemaWithoutMarshaler)(s), nil
	}
}

func (s *Schema) Kind() SchemaKind {
	if s == nil {
		return SchemaKindObject
	}
	return s.kind
}

func (s *Schema) SetKind(kind SchemaKind) {
	if s == nil {
		panic(fmt.Errorf("Schema.SetKind(%#v): method reciever must not be nil", kind))
	}
	switch kind {
	case SchemaKindTrue:
		*s = SchemaTrue // will implicitly reset all other fields to zero
	case SchemaKindFalse:
		*s = SchemaFalse // will implicitly reset all other fields to zero
	case SchemaKindObject:
		s.kind = SchemaKindObject
	default:
		panic(fmt.Errorf("Schema.SetKind(%#v): unexpected kind", kind))
	}
}

<<<<<<< HEAD
=======
func getYAMLKind(value string) string {
	if _, err := strconv.ParseInt(value, 10, 64); err == nil {
		return "integer"
	}
	if _, err := strconv.ParseFloat(value, 64); err == nil {
		return "number"
	}
	if _, err := strconv.ParseBool(value); err == nil {
		return "boolean"
	}
	if value != "" {
		return "string"
	}
	return "null"
}

func getSchemaURL(draft int) (string, error) {
	switch draft {
	case 4:
		return "http://json-schema.org/draft-04/schema#", nil
	case 6:
		return "http://json-schema.org/draft-06/schema#", nil
	case 7:
		return "http://json-schema.org/draft-07/schema#", nil
	case 2019:
		return "https://json-schema.org/draft/2019-09/schema", nil
	case 2020:
		return "https://json-schema.org/draft/2020-12/schema", nil
	default:
		return "", errors.New("invalid draft version. Please use one of: 4, 6, 7, 2019, 2020")
	}
}

func getComments(keyNode, valNode *yaml.Node) []string {
	var comments []string
	if keyNode != nil {
		if keyNode.HeadComment != "" {
			comment := keyNode.HeadComment
			if index := strings.LastIndex(comment, "\n\n"); index != -1 {
				// Splits after the last "comment group". In other words, given this:
				//
				//	# foo
				//	# bar
				//
				//	# moo
				//	# doo
				//	hello: ""
				//
				// Then only consider the last "# moo" & "# doo" comments
				comment = comment[index+2:] // +2 to get rid of the "\n\n"
			}
			comments = strings.Split(comment, "\n")
		}
		if keyNode.LineComment != "" {
			comments = append(comments, keyNode.LineComment)
		}
	}
	if valNode.LineComment != "" {
		comments = append(comments, valNode.LineComment)
	}
	if keyNode != nil {
		// Append last as they come last
		if keyNode.FootComment != "" {
			comments = append(comments, strings.Split(keyNode.FootComment, "\n")...)
		}
	}
	return comments
}

func processList(comment string, stringsOnly bool) []any {
	comment = strings.Trim(comment, "[]")
	items := strings.Split(comment, ",")

	var list []any
	for _, item := range items {
		trimmedItem := strings.TrimSpace(item)
		if !stringsOnly && trimmedItem == "null" {
			list = append(list, nil)
		} else {
			trimmedItem = strings.Trim(trimmedItem, "\"")
			list = append(list, trimmedItem)
		}
	}
	return list
}

func processComment(schema *Schema, commentLines []string) (isRequired, isHidden bool) {
	isRequired = false
	isHidden = false

	for key, value := range splitCommentByParts(commentLines) {
		switch key {
		case "enum":
			schema.Enum = processList(value, false)
		case "multipleOf":
			if v, err := strconv.ParseFloat(value, 64); err == nil {
				if v > 0 {
					schema.MultipleOf = &v
				}
			}
		case "maximum":
			if v, err := strconv.ParseFloat(value, 64); err == nil {
				schema.Maximum = &v
			}
		case "skipProperties":
			if v, err := strconv.ParseBool(value); err == nil && v {
				schema.SkipProperties = true
			}
		case "minimum":
			if v, err := strconv.ParseFloat(value, 64); err == nil {
				schema.Minimum = &v
			}
		case "maxLength":
			if v, err := strconv.ParseUint(value, 10, 64); err == nil {
				schema.MaxLength = &v
			}
		case "minLength":
			if v, err := strconv.ParseUint(value, 10, 64); err == nil {
				schema.MinLength = &v
			}
		case "pattern":
			schema.Pattern = value
		case "maxItems":
			if v, err := strconv.ParseUint(value, 10, 64); err == nil {
				schema.MaxItems = &v
			}
		case "minItems":
			if v, err := strconv.ParseUint(value, 10, 64); err == nil {
				schema.MinItems = &v
			}
		case "uniqueItems":
			if v, err := strconv.ParseBool(value); err == nil {
				schema.UniqueItems = v
			}
		case "maxProperties":
			if v, err := strconv.ParseUint(value, 10, 64); err == nil {
				schema.MaxProperties = &v
			}
		case "minProperties":
			if v, err := strconv.ParseUint(value, 10, 64); err == nil {
				schema.MinProperties = &v
			}
		case "patternProperties":
			var jsonObject map[string]*Schema
			if err := json.Unmarshal([]byte(value), &jsonObject); err == nil {
				schema.PatternProperties = jsonObject
			}
		case "required":
			if strings.TrimSpace(value) == "true" {
				isRequired = true
			}
		case "type":
			schema.Type = processList(value, true)
		case "title":
			schema.Title = value
		case "description":
			schema.Description = value
		case "readOnly":
			if v, err := strconv.ParseBool(value); err == nil {
				schema.ReadOnly = v
			}
		case "default":
			var jsonObject any
			if err := json.Unmarshal([]byte(value), &jsonObject); err == nil {
				schema.Default = jsonObject
			}
		case "item":
			schema.Items = &Schema{
				Type: value,
			}
		case "itemProperties":
			if schema.Items.Type == "object" {
				var itemProps map[string]*Schema
				if err := json.Unmarshal([]byte(value), &itemProps); err == nil {
					schema.Items.Properties = itemProps
				}
			}
		case "itemEnum":
			if schema.Items == nil {
				schema.Items = &Schema{}
			}
			schema.Items.Enum = processList(value, false)
		case "additionalProperties":
			if v, err := strconv.ParseBool(value); err == nil {
				if v {
					schema.AdditionalProperties = &SchemaTrue
				} else {
					schema.AdditionalProperties = &SchemaFalse
				}
			}
		case "unevaluatedProperties":
			if v, err := strconv.ParseBool(value); err == nil {
				schema.UnevaluatedProperties = &v
			}
		case "$id":
			schema.ID = value
		case "$ref":
			schema.Ref = value
		case "hidden":
			if v, err := strconv.ParseBool(value); err == nil && v {
				isHidden = true
			}
		case "allOf":
			var jsonObject []*Schema
			if err := json.Unmarshal([]byte(value), &jsonObject); err == nil {
				schema.AllOf = jsonObject
			}
		case "anyOf":
			var jsonObject []*Schema
			if err := json.Unmarshal([]byte(value), &jsonObject); err == nil {
				schema.AnyOf = jsonObject
			}
		case "oneOf":
			var jsonObject []*Schema
			if err := json.Unmarshal([]byte(value), &jsonObject); err == nil {
				schema.OneOf = jsonObject
			}
		case "not":
			var jsonObject *Schema
			if err := json.Unmarshal([]byte(value), &jsonObject); err == nil {
				schema.Not = jsonObject
			}
		}
	}

	return isRequired, isHidden
}

func splitCommentByParts(commentLines []string) iter.Seq2[string, string] {
	return func(yield func(string, string) bool) {
		for _, comment := range commentLines {
			withoutPound := strings.TrimSpace(strings.TrimPrefix(comment, "#"))
			withoutSchema, ok := strings.CutPrefix(withoutPound, "@schema")
			if !ok {
				continue
			}
			trimmed := strings.TrimSpace(withoutSchema)
			if len(trimmed) == len(withoutSchema) {
				// this checks if we had "# @schemafoo" instead of "# @schema foo"
				// which works as we trimmed space before.
				// So the check is if len("foo") == len(" foo")
				continue
			}

			parts := strings.Split(trimmed, ";")
			for _, part := range parts {
				key, value, _ := strings.Cut(part, ":")
				key = strings.TrimSpace(key)
				value = strings.TrimSpace(value)

				if !yield(key, value) {
					return
				}
			}
		}
	}
}

>>>>>>> e0101749
func parseNode(keyNode, valNode *yaml.Node) (*Schema, bool) {
	schema := &Schema{}

	switch valNode.Kind {
	case yaml.MappingNode:
		properties := make(map[string]*Schema)
		required := []string{}
		for i := 0; i < len(valNode.Content); i += 2 {
			childKeyNode := valNode.Content[i]
			childValNode := valNode.Content[i+1]
			childSchema, childRequired := parseNode(childKeyNode, childValNode)

			// Exclude hidden child schemas
			if childSchema != nil && !childSchema.Hidden {
				if childSchema.SkipProperties && childSchema.Type == "object" {
					childSchema.Properties = nil
				}
				properties[childKeyNode.Value] = childSchema
				if childRequired {
					required = append(required, childKeyNode.Value)
				}
			}
		}

		schema.Type = "object"
		schema.Properties = properties

		if len(required) > 0 {
			schema.Required = required
		}

	case yaml.SequenceNode:
		schema.Type = "array"

		mergedItemSchema := &Schema{}
		hasItems := false

		for _, itemNode := range valNode.Content {
			itemSchema, _ := parseNode(nil, itemNode)
			if itemSchema != nil && !itemSchema.Hidden {
				mergedItemSchema = mergeSchemas(mergedItemSchema, itemSchema)
				hasItems = true
			}
		}

		if hasItems {
			schema.Items = mergedItemSchema
		}

	case yaml.ScalarNode:
		if valNode.Style == yaml.DoubleQuotedStyle || valNode.Style == yaml.SingleQuotedStyle {
			schema.Type = "string"
		} else {
			schema.Type = getYAMLKind(valNode.Value)
		}
	}

	propIsRequired, isHidden := processComment(schema, getComments(keyNode, valNode))
	if isHidden {
		return nil, false
	}

	if schema.SkipProperties && schema.Type == "object" {
		schema.Properties = nil
	}

	return schema, propIsRequired
}

func (schema *Schema) Subschemas() iter.Seq2[Ptr, *Schema] {
	return func(yield func(Ptr, *Schema) bool) {
		for key, subSchema := range iterMapOrdered(schema.Properties) {
			if subSchema.Kind() == SchemaKindObject && !yield(NewPtr("properties", key), subSchema) {
				return
			}
		}
		if schema.AdditionalProperties != nil && schema.AdditionalProperties.Kind() == SchemaKindObject {
			if !yield(NewPtr("additionalProperties"), schema.AdditionalProperties) {
				return
			}
		}
		for key, subSchema := range iterMapOrdered(schema.PatternProperties) {
			if subSchema.Kind() == SchemaKindObject && !yield(NewPtr("patternProperties", key), subSchema) {
				return
			}
		}
		if schema.Items != nil && schema.Items.Kind() == SchemaKindObject {
			if !yield(NewPtr("items"), schema.Items) {
				return
			}
		}
		if schema.AdditionalItems != nil && schema.AdditionalItems.Kind() == SchemaKindObject {
			if !yield(NewPtr("additionalItems"), schema.AdditionalItems) {
				return
			}
		}
		for key, subSchema := range iterMapOrdered(schema.Defs) {
			if subSchema.Kind() == SchemaKindObject && !yield(NewPtr("$defs", key), subSchema) {
				return
			}
		}
		for key, subSchema := range iterMapOrdered(schema.Definitions) {
			if subSchema.Kind() == SchemaKindObject && !yield(NewPtr("definitions", key), subSchema) {
				return
			}
		}
		for index, subSchema := range schema.AllOf {
			if subSchema.Kind() == SchemaKindObject && !yield(NewPtr("allOf").Item(index), subSchema) {
				return
			}
		}
		for index, subSchema := range schema.AnyOf {
			if subSchema.Kind() == SchemaKindObject && !yield(NewPtr("anyOf").Item(index), subSchema) {
				return
			}
		}
		for index, subSchema := range schema.OneOf {
			if subSchema.Kind() == SchemaKindObject && !yield(NewPtr("anyOf").Item(index), subSchema) {
				return
			}
		}
		if schema.Not != nil {
			if schema.Not.Kind() == SchemaKindObject && !yield(NewPtr("not"), schema.Not) {
				return
			}
		}
	}
}

func iterMapOrdered[K cmp.Ordered, V any](m map[K]V) iter.Seq2[K, V] {
	return func(yield func(K, V) bool) {
		for _, k := range slices.Sorted(maps.Keys(m)) {
			if !yield(k, m[k]) {
				return
			}
		}
	}
}<|MERGE_RESOLUTION|>--- conflicted
+++ resolved
@@ -80,15 +80,9 @@
 	Description           string             `json:"description,omitempty" yaml:"description,omitempty"`
 	Comment               string             `json:"$comment,omitempty" yaml:"$comment,omitempty"`
 	ReadOnly              bool               `json:"readOnly,omitempty" yaml:"readOnly,omitempty"`
-<<<<<<< HEAD
-	Default               any        `json:"default,omitempty" yaml:"default,omitempty"`
-	Ref                   string             `json:"$ref,omitempty" yaml:"$ref,omitempty"`
-	Type                  any        `json:"type,omitempty" yaml:"type,omitempty"`
-=======
 	Default               any                `json:"default,omitempty" yaml:"default,omitempty"`
 	Ref                   string             `json:"$ref,omitempty" yaml:"$ref,omitempty"`
 	Type                  any                `json:"type,omitempty" yaml:"type,omitempty"`
->>>>>>> e0101749
 	Enum                  []any              `json:"enum,omitempty" yaml:"enum,omitempty"`
 	AllOf                 []*Schema          `json:"allOf,omitempty" yaml:"allOf,omitempty"`
 	AnyOf                 []*Schema          `json:"anyOf,omitempty" yaml:"anyOf,omitempty"`
@@ -266,267 +260,6 @@
 	}
 }
 
-<<<<<<< HEAD
-=======
-func getYAMLKind(value string) string {
-	if _, err := strconv.ParseInt(value, 10, 64); err == nil {
-		return "integer"
-	}
-	if _, err := strconv.ParseFloat(value, 64); err == nil {
-		return "number"
-	}
-	if _, err := strconv.ParseBool(value); err == nil {
-		return "boolean"
-	}
-	if value != "" {
-		return "string"
-	}
-	return "null"
-}
-
-func getSchemaURL(draft int) (string, error) {
-	switch draft {
-	case 4:
-		return "http://json-schema.org/draft-04/schema#", nil
-	case 6:
-		return "http://json-schema.org/draft-06/schema#", nil
-	case 7:
-		return "http://json-schema.org/draft-07/schema#", nil
-	case 2019:
-		return "https://json-schema.org/draft/2019-09/schema", nil
-	case 2020:
-		return "https://json-schema.org/draft/2020-12/schema", nil
-	default:
-		return "", errors.New("invalid draft version. Please use one of: 4, 6, 7, 2019, 2020")
-	}
-}
-
-func getComments(keyNode, valNode *yaml.Node) []string {
-	var comments []string
-	if keyNode != nil {
-		if keyNode.HeadComment != "" {
-			comment := keyNode.HeadComment
-			if index := strings.LastIndex(comment, "\n\n"); index != -1 {
-				// Splits after the last "comment group". In other words, given this:
-				//
-				//	# foo
-				//	# bar
-				//
-				//	# moo
-				//	# doo
-				//	hello: ""
-				//
-				// Then only consider the last "# moo" & "# doo" comments
-				comment = comment[index+2:] // +2 to get rid of the "\n\n"
-			}
-			comments = strings.Split(comment, "\n")
-		}
-		if keyNode.LineComment != "" {
-			comments = append(comments, keyNode.LineComment)
-		}
-	}
-	if valNode.LineComment != "" {
-		comments = append(comments, valNode.LineComment)
-	}
-	if keyNode != nil {
-		// Append last as they come last
-		if keyNode.FootComment != "" {
-			comments = append(comments, strings.Split(keyNode.FootComment, "\n")...)
-		}
-	}
-	return comments
-}
-
-func processList(comment string, stringsOnly bool) []any {
-	comment = strings.Trim(comment, "[]")
-	items := strings.Split(comment, ",")
-
-	var list []any
-	for _, item := range items {
-		trimmedItem := strings.TrimSpace(item)
-		if !stringsOnly && trimmedItem == "null" {
-			list = append(list, nil)
-		} else {
-			trimmedItem = strings.Trim(trimmedItem, "\"")
-			list = append(list, trimmedItem)
-		}
-	}
-	return list
-}
-
-func processComment(schema *Schema, commentLines []string) (isRequired, isHidden bool) {
-	isRequired = false
-	isHidden = false
-
-	for key, value := range splitCommentByParts(commentLines) {
-		switch key {
-		case "enum":
-			schema.Enum = processList(value, false)
-		case "multipleOf":
-			if v, err := strconv.ParseFloat(value, 64); err == nil {
-				if v > 0 {
-					schema.MultipleOf = &v
-				}
-			}
-		case "maximum":
-			if v, err := strconv.ParseFloat(value, 64); err == nil {
-				schema.Maximum = &v
-			}
-		case "skipProperties":
-			if v, err := strconv.ParseBool(value); err == nil && v {
-				schema.SkipProperties = true
-			}
-		case "minimum":
-			if v, err := strconv.ParseFloat(value, 64); err == nil {
-				schema.Minimum = &v
-			}
-		case "maxLength":
-			if v, err := strconv.ParseUint(value, 10, 64); err == nil {
-				schema.MaxLength = &v
-			}
-		case "minLength":
-			if v, err := strconv.ParseUint(value, 10, 64); err == nil {
-				schema.MinLength = &v
-			}
-		case "pattern":
-			schema.Pattern = value
-		case "maxItems":
-			if v, err := strconv.ParseUint(value, 10, 64); err == nil {
-				schema.MaxItems = &v
-			}
-		case "minItems":
-			if v, err := strconv.ParseUint(value, 10, 64); err == nil {
-				schema.MinItems = &v
-			}
-		case "uniqueItems":
-			if v, err := strconv.ParseBool(value); err == nil {
-				schema.UniqueItems = v
-			}
-		case "maxProperties":
-			if v, err := strconv.ParseUint(value, 10, 64); err == nil {
-				schema.MaxProperties = &v
-			}
-		case "minProperties":
-			if v, err := strconv.ParseUint(value, 10, 64); err == nil {
-				schema.MinProperties = &v
-			}
-		case "patternProperties":
-			var jsonObject map[string]*Schema
-			if err := json.Unmarshal([]byte(value), &jsonObject); err == nil {
-				schema.PatternProperties = jsonObject
-			}
-		case "required":
-			if strings.TrimSpace(value) == "true" {
-				isRequired = true
-			}
-		case "type":
-			schema.Type = processList(value, true)
-		case "title":
-			schema.Title = value
-		case "description":
-			schema.Description = value
-		case "readOnly":
-			if v, err := strconv.ParseBool(value); err == nil {
-				schema.ReadOnly = v
-			}
-		case "default":
-			var jsonObject any
-			if err := json.Unmarshal([]byte(value), &jsonObject); err == nil {
-				schema.Default = jsonObject
-			}
-		case "item":
-			schema.Items = &Schema{
-				Type: value,
-			}
-		case "itemProperties":
-			if schema.Items.Type == "object" {
-				var itemProps map[string]*Schema
-				if err := json.Unmarshal([]byte(value), &itemProps); err == nil {
-					schema.Items.Properties = itemProps
-				}
-			}
-		case "itemEnum":
-			if schema.Items == nil {
-				schema.Items = &Schema{}
-			}
-			schema.Items.Enum = processList(value, false)
-		case "additionalProperties":
-			if v, err := strconv.ParseBool(value); err == nil {
-				if v {
-					schema.AdditionalProperties = &SchemaTrue
-				} else {
-					schema.AdditionalProperties = &SchemaFalse
-				}
-			}
-		case "unevaluatedProperties":
-			if v, err := strconv.ParseBool(value); err == nil {
-				schema.UnevaluatedProperties = &v
-			}
-		case "$id":
-			schema.ID = value
-		case "$ref":
-			schema.Ref = value
-		case "hidden":
-			if v, err := strconv.ParseBool(value); err == nil && v {
-				isHidden = true
-			}
-		case "allOf":
-			var jsonObject []*Schema
-			if err := json.Unmarshal([]byte(value), &jsonObject); err == nil {
-				schema.AllOf = jsonObject
-			}
-		case "anyOf":
-			var jsonObject []*Schema
-			if err := json.Unmarshal([]byte(value), &jsonObject); err == nil {
-				schema.AnyOf = jsonObject
-			}
-		case "oneOf":
-			var jsonObject []*Schema
-			if err := json.Unmarshal([]byte(value), &jsonObject); err == nil {
-				schema.OneOf = jsonObject
-			}
-		case "not":
-			var jsonObject *Schema
-			if err := json.Unmarshal([]byte(value), &jsonObject); err == nil {
-				schema.Not = jsonObject
-			}
-		}
-	}
-
-	return isRequired, isHidden
-}
-
-func splitCommentByParts(commentLines []string) iter.Seq2[string, string] {
-	return func(yield func(string, string) bool) {
-		for _, comment := range commentLines {
-			withoutPound := strings.TrimSpace(strings.TrimPrefix(comment, "#"))
-			withoutSchema, ok := strings.CutPrefix(withoutPound, "@schema")
-			if !ok {
-				continue
-			}
-			trimmed := strings.TrimSpace(withoutSchema)
-			if len(trimmed) == len(withoutSchema) {
-				// this checks if we had "# @schemafoo" instead of "# @schema foo"
-				// which works as we trimmed space before.
-				// So the check is if len("foo") == len(" foo")
-				continue
-			}
-
-			parts := strings.Split(trimmed, ";")
-			for _, part := range parts {
-				key, value, _ := strings.Cut(part, ":")
-				key = strings.TrimSpace(key)
-				value = strings.TrimSpace(value)
-
-				if !yield(key, value) {
-					return
-				}
-			}
-		}
-	}
-}
-
->>>>>>> e0101749
 func parseNode(keyNode, valNode *yaml.Node) (*Schema, bool) {
 	schema := &Schema{}
 
