package pkg

import (
	"cmp"
	"fmt"
	"os"
	"path/filepath"

	"github.com/knadh/koanf/providers/posflag"
	"github.com/knadh/koanf/v2"
	"github.com/losisin/helm-values-schema-json/v2/internal/yamlfile"
	"github.com/spf13/cobra"
	"github.com/spf13/pflag"
)

func NewCmd() *cobra.Command {
	cmd := &cobra.Command{
		Use:  "helm",
		Args: cobra.NoArgs,
		Example: `  # Reads values.yaml and outputs to values.schema.json
  helm schema

  # Reads from other-values.yaml (only) and outputs to values.schema.json
  helm schema -f other-values.yaml

  # Reads from multiple files, either comma-separated or use flag multiple times
  helm schema -f values_1.yaml,values_2.yaml
  helm schema -f values_1.yaml -f values_2.yaml

  # Bundle schemas mentioned by one of these comment formats:
  #   myField: {} # @schema $ref: file://some/file/relative/to/values/file
  #   myField: {} # @schema $ref: some/file/relative/to/values/file
  #   myField: {} # @schema $ref: https://example.com/schema.json
  helm schema --bundle

  # Use descriptions from helm-docs
  # https://github.com/norwoodj/helm-docs
  helm schema --use-helm-docs`,
		RunE: func(cmd *cobra.Command, args []string) error {
			config, err := LoadConfig(cmd)
			if err != nil {
				return err
			}
			return GenerateJsonSchema(config)
		},
		SilenceErrors: true,
		SilenceUsage:  true,

		Annotations: map[string]string{
			cobra.CommandDisplayNameAnnotation: "helm schema",
		},
	}

	versionCmd := &cobra.Command{
		Use:   "version",
		Short: "version for helm schema",
		RunE: func(cmd *cobra.Command, args []string) error {
			version := cmp.Or(cmd.Root().Version, "(unset)")
			_, err := fmt.Fprintf(cmd.OutOrStdout(), "%s version %s\n", cmd.Root().DisplayName(), version)
			return err
		},
	}
	cmd.AddCommand(versionCmd)

	cmd.PersistentFlags().String("config", ".schema.yaml", "Config file for setting defaults.")

	cmd.Flags().StringSliceP("values", "f", DefaultConfig.Values, "One or more YAML files as inputs. Use comma-separated list or supply flag multiple times")
	cmd.Flags().StringP("output", "o", DefaultConfig.Output, "Output file path")
	cmd.Flags().Int("draft", DefaultConfig.Draft, "Draft version (4, 6, 7, 2019, or 2020)")
	cmd.Flags().Int("indent", DefaultConfig.Indent, "Indentation spaces (even number)")
	cmd.Flags().Bool("no-additional-properties", false, "Default additionalProperties to false for all objects in the schema")

	cmd.Flags().Bool("bundle", false, "Bundle referenced ($ref) subschemas into a single file inside $defs")
	cmd.Flags().Bool("bundle-without-id", false, "Bundle without using $id to reference bundled schemas, which improves compatibility with e.g the VS Code JSON extension")
	cmd.Flags().String("bundle-root", "", "Root directory to allow local referenced files to be loaded from (default current working directory)")

	cmd.Flags().String("k8s-schema-url", DefaultConfig.K8sSchemaURL, "URL template used in $ref: $k8s/... alias")
	cmd.Flags().String("k8s-schema-version", "", "Version used in the --k8s-schema-url template for $ref: $k8s/... alias")

	cmd.Flags().Bool("use-helm-docs", false, "Read description from https://github.com/norwoodj/helm-docs comments")

	// Nested SchemaRoot flags
	cmd.Flags().String("schema-root.id", "", "JSON schema ID")
	cmd.Flags().String("schema-root.ref", "", "JSON schema URI reference. Relative to current working directory when using \"-bundle true\".")
	cmd.Flags().String("schema-root.title", "", "JSON schema title")
	cmd.Flags().String("schema-root.description", "", "JSON schema description")
	cmd.Flags().Bool("schema-root.additional-properties", false, "Allow additional properties")

	return cmd
}

// Flags are only used in testing to achieve better test coverage
var (
	failConfigFlagLoad             bool
	failConfigUnmarshal            bool
	failConfigConfigRefReferrerAbs bool
)

<<<<<<< HEAD
	// Nested SchemaRoot flags
	flags.StringVar(&conf.SchemaRoot.ID, "schemaRoot.id", "", "JSON schema ID")
	flags.StringVar(&conf.SchemaRoot.Ref, "schemaRoot.ref", "", "JSON schema URI reference. Relative to current working directory when using \"-bundle true\".")
	flags.StringVar(&conf.SchemaRoot.Title, "schemaRoot.title", "", "JSON schema title")
	flags.StringVar(&conf.SchemaRoot.Description, "schemaRoot.description", "", "JSON schema description")
	flags.Var(&conf.SchemaRoot.AdditionalProperties, "schemaRoot.additionalProperties", "Allow additional properties")

	err := flags.Parse(args)
	if err != nil {
		fmt.Println("Usage: helm schema [options...] <arguments>")
		return nil, buf.String(), err
	}
=======
func LoadConfig(cmd *cobra.Command) (*Config, error) {
	k := koanf.New(".")
	var refReferrer Referrer
>>>>>>> 2632f577

	configFlag := cmd.Flag("config")
	configPath := configFlag.Value.String()
	if err := k.Load(yamlfile.Provider(DefaultConfig, configPath, "koanf"), nil); err != nil {
		// ignore "not exists" errors, unless user specified the "--config" flag
		if !os.IsNotExist(err) || configFlag.Changed {
			return nil, fmt.Errorf("load config file %s: %w", configPath, err)
		}
	}

	if k.String(schemaRootRefKey) != "" {
		configAbsPath, err := filepath.Abs(configPath)
		if err != nil || failConfigConfigRefReferrerAbs {
			// [filepath.Abs] can't fail here because we already loaded the config file,
			// so resolving its absolute position is guaranteed to also work
			// (except for a race condition, but that's super tricky to test for)
			return nil, fmt.Errorf("resolve absolute path of config file: %w", err)
		}
		refReferrer = ReferrerDir(filepath.Dir(configAbsPath))
	}

	if err := k.Load(posflag.ProviderWithFlag(cmd.Flags(), ".", k, func(f *pflag.Flag) (string, any) {
		if !f.Changed && f.Value.Type() == "bool" {
			// ignore boolean flags that are not explicitly set
			// this allows "schemaRoot.additionalProperties" to stay as null when unset
			return "", nil
		}

		return f.Name, posflag.FlagVal(cmd.Flags(), f)
	}), nil); err != nil || failConfigFlagLoad {
		// The [posflag] provider can't fail, so we have to induce a fake failure via [failConfigFlagLoad]
		return nil, fmt.Errorf("load flags: %w", err)
	}

	if cmd.Flag(schemaRootRefKey).Changed {
		cwd, err := os.Getwd()
		if err != nil {
			return nil, fmt.Errorf("resolve current working directory: %w", err)
		}
		refReferrer = ReferrerDir(cwd)
	}

	var config Config
	if err := k.Unmarshal("", &config); err != nil || failConfigUnmarshal {
		// Now that we use our internal [yamlfile] package, then the parsing of field types are done
		// in that "k.Load" step.
		// Meaning, this "k.Unmarshal" will never fail, so we have to induce a fake failure via [failConfigUnmarshal]
		return nil, fmt.Errorf("parsing config: %w", err)
	}

	config.SchemaRoot.RefReferrer = refReferrer

	return &config, nil
}

var DefaultConfig = Config{
	Values: []string{"values.yaml"},
	Output: "values.schema.json",
	Draft:  2020,
	Indent: 4,

	K8sSchemaURL: "https://raw.githubusercontent.com/yannh/kubernetes-json-schema/refs/heads/master/{{ .K8sSchemaVersion }}/",
}

// Save values of parsed flags in Config
type Config struct {
	Values                 []string `yaml:"values" koanf:"values"`
	Output                 string   `yaml:"output" koanf:"output"`
	Draft                  int      `yaml:"draft" koanf:"draft"`
	Indent                 int      `yaml:"indent" koanf:"indent"`
	NoAdditionalProperties bool     `yaml:"noAdditionalProperties" koanf:"no-additional-properties"`
	Bundle                 bool     `yaml:"bundle" koanf:"bundle"`
	BundleRoot             string   `yaml:"bundleRoot" koanf:"bundle-root"`
	BundleWithoutID        bool     `yaml:"bundleWithoutID" koanf:"bundle-without-id"`

	K8sSchemaURL     string `yaml:"k8sSchemaURL" koanf:"k8s-schema-url"`
	K8sSchemaVersion string `yaml:"k8sSchemaVersion" koanf:"k8s-schema-version"`

	UseHelmDocs bool `yaml:"useHelmDocs" koanf:"use-helm-docs"`

	SchemaRoot SchemaRoot `yaml:"schemaRoot" koanf:"schema-root"`
}

const schemaRootRefKey = "schema-root.ref"

// SchemaRoot struct defines root object of schema
type SchemaRoot struct {
	ID                   string   `yaml:"id" koanf:"id"`
	Ref                  string   `yaml:"ref" koanf:"ref"`
	RefReferrer          Referrer `yaml:"-" koanf:"-"`
	Title                string   `yaml:"title" koanf:"title"`
	Description          string   `yaml:"description" koanf:"description"`
	AdditionalProperties *bool    `yaml:"additionalProperties" koanf:"additional-properties"`
}<|MERGE_RESOLUTION|>--- conflicted
+++ resolved
@@ -96,24 +96,9 @@
 	failConfigConfigRefReferrerAbs bool
 )
 
-<<<<<<< HEAD
-	// Nested SchemaRoot flags
-	flags.StringVar(&conf.SchemaRoot.ID, "schemaRoot.id", "", "JSON schema ID")
-	flags.StringVar(&conf.SchemaRoot.Ref, "schemaRoot.ref", "", "JSON schema URI reference. Relative to current working directory when using \"-bundle true\".")
-	flags.StringVar(&conf.SchemaRoot.Title, "schemaRoot.title", "", "JSON schema title")
-	flags.StringVar(&conf.SchemaRoot.Description, "schemaRoot.description", "", "JSON schema description")
-	flags.Var(&conf.SchemaRoot.AdditionalProperties, "schemaRoot.additionalProperties", "Allow additional properties")
-
-	err := flags.Parse(args)
-	if err != nil {
-		fmt.Println("Usage: helm schema [options...] <arguments>")
-		return nil, buf.String(), err
-	}
-=======
 func LoadConfig(cmd *cobra.Command) (*Config, error) {
 	k := koanf.New(".")
 	var refReferrer Referrer
->>>>>>> 2632f577
 
 	configFlag := cmd.Flag("config")
 	configPath := configFlag.Value.String()
