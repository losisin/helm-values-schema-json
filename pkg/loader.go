--- conflicted
+++ resolved
@@ -153,14 +153,6 @@
 	}
 }
 
-<<<<<<< HEAD
-func pathWindowsFix(path string) string {
-	// This is practically a no-op on Linux, but is required on Windows
-	return filepath.FromSlash(strings.TrimPrefix(path, "/"))
-}
-
-=======
->>>>>>> 6bf367f8
 // URLSchemeLoader delegates to other [Loader] implementations
 // based on the [url.URL] scheme.
 type URLSchemeLoader map[string]Loader
@@ -208,24 +200,18 @@
 }
 
 type HTTPLoader struct {
-<<<<<<< HEAD
 	client *http.Client
 	cache  *HTTPCache
+
+	SizeLimit int64
 }
 
 func NewHTTPLoader(client *http.Client, cache *HTTPCache) HTTPLoader {
-	return HTTPLoader{client: client, cache: cache}
-=======
-	client    *http.Client
-	SizeLimit int64
-}
-
-func NewHTTPLoader(client *http.Client) HTTPLoader {
 	return HTTPLoader{
 		client:    client,
+		cache:     cache,
 		SizeLimit: 200 * 1000 * 1000, // arbitrary limit, but prevents CLI from eating all RAM
 	}
->>>>>>> 6bf367f8
 }
 
 var _ Loader = HTTPLoader{}
