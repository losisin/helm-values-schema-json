package pkg

import (
	"encoding/json"
	"errors"
	"os"
	"path/filepath"
	"testing"

	"github.com/losisin/helm-values-schema-json/v2/internal/testutil"
	"github.com/stretchr/testify/assert"
	"github.com/stretchr/testify/require"
)

func TestGenerateJsonSchema(t *testing.T) {
	tests := []struct {
		name               string
		config             *Config
		templateSchemaFile string
	}{
		{
			name: "full json schema",
			config: &Config{
				Values: []string{
					"../testdata/full.yaml",
					"../testdata/empty.yaml",
				},
				Output: "../testdata/output.json",
				Draft:  2020,
				Indent: 4,
				SchemaRoot: SchemaRoot{
					ID:                   "https://example.com/schema",
					Ref:                  "schema/product.json",
					Title:                "Helm Values Schema",
					Description:          "Schema for Helm values",
					AdditionalProperties: boolPtr(true),
				},
			},
			templateSchemaFile: "../testdata/full.schema.json",
		},
		{
			name: "noAdditionalProperties",
			config: &Config{
				Draft:                  2020,
				Indent:                 4,
				NoAdditionalProperties: true,
				Values: []string{
					"../testdata/noAdditionalProperties.yaml",
				},
				Output: "../testdata/output1.json",
			},
			templateSchemaFile: "../testdata/noAdditionalProperties.schema.json",
		},

		{
			name: "k8s ref alias",
			config: &Config{
				Draft:            2020,
				Indent:           4,
				K8sSchemaURL:     "https://raw.githubusercontent.com/yannh/kubernetes-json-schema/refs/heads/master/{{ .K8sSchemaVersion }}/",
				K8sSchemaVersion: "v1.33.1",
				Values: []string{
					"../testdata/k8sRef.yaml",
				},
				Output: "../testdata/k8sRef_output.json",
			},
			templateSchemaFile: "../testdata/k8sRef.schema.json",
		},

		{
			name: "ref draft 7",
			config: &Config{
				Draft:  7,
				Indent: 4,
				Values: []string{
					"../testdata/ref.yaml",
				},
				Output: "../testdata/ref-draft7_output.json",
			},
			templateSchemaFile: "../testdata/ref-draft7.schema.json",
		},
		{
			name: "ref draft 2020",
			config: &Config{
				Draft:  2020,
				Indent: 4,
				Values: []string{
					"../testdata/ref.yaml",
				},
				Output: "../testdata/ref-draft2020_output.json",
			},
			templateSchemaFile: "../testdata/ref-draft2020.schema.json",
		},

		{
			name: "bundle/simple",
			config: &Config{
				Draft:      2020,
				Indent:     4,
				Bundle:     true,
				BundleRoot: "../",
				Values: []string{
					"../testdata/bundle/simple.yaml",
				},
				Output: "../testdata/bundle/simple_output.json",
			},
			templateSchemaFile: "../testdata/bundle/simple.schema.json",
		},
		{
			name: "bundle/simple-disabled",
			config: &Config{
				Draft:  2020,
				Indent: 4,
				Bundle: false,
				Values: []string{
					"../testdata/bundle/simple.yaml",
				},
				Output: "../testdata/bundle/simple-disabled_output.json",
			},
			templateSchemaFile: "../testdata/bundle/simple-disabled.schema.json",
		},
		{
			name: "bundle/without-id",
			config: &Config{
				Draft:           2020,
				Indent:          4,
				Bundle:          true,
				BundleWithoutID: true,
				BundleRoot:      "../",
				Values: []string{
					"../testdata/bundle/simple.yaml",
				},
				Output: "../testdata/bundle_output.json",
			},
			templateSchemaFile: "../testdata/bundle/simple-without-id.schema.json",
		},
		{
			name: "bundle/nested",
			config: &Config{
				Draft:      2020,
				Indent:     4,
				Bundle:     true,
				BundleRoot: "..",
				Values: []string{
					"../testdata/bundle/nested.yaml",
				},
				Output: "../testdata/bundle/nested_output.json",
			},
			templateSchemaFile: "../testdata/bundle/nested.schema.json",
		},
		{
			name: "bundle/nested-without-id",
			config: &Config{
				Draft:           2020,
				Indent:          4,
				Bundle:          true,
				BundleWithoutID: true,
				BundleRoot:      "..",
				Values: []string{
					"../testdata/bundle/nested.yaml",
				},
				Output: "../testdata/bundle/nested-without-id_output.json",
			},
			templateSchemaFile: "../testdata/bundle/nested-without-id.schema.json",
		},
		{
			name: "bundle/fragment",
			config: &Config{
				Draft:      2020,
				Indent:     4,
				Bundle:     true,
				BundleRoot: "..",
				Values: []string{
					"../testdata/bundle/fragment.yaml",
				},
				Output: "../testdata/bundle/fragment_output.json",
			},
			templateSchemaFile: "../testdata/bundle/fragment.schema.json",
		},
		{
			name: "bundle/fragment-without-id",
			config: &Config{
				Draft:           2020,
				Indent:          4,
				Bundle:          true,
				BundleWithoutID: true,
				BundleRoot:      "..",
				Values: []string{
					"../testdata/bundle/fragment.yaml",
				},
				Output: "../testdata/bundle/fragment-without-id_output.json",
			},
			templateSchemaFile: "../testdata/bundle/fragment-without-id.schema.json",
		},
		{
			name: "bundle/namecollision",
			config: &Config{
				Draft:      2020,
				Indent:     4,
				Bundle:     true,
				BundleRoot: "..",
				Values: []string{
					"../testdata/bundle/namecollision.yaml",
				},
				Output: "../testdata/bundle/namecollision_output.json",
			},
			templateSchemaFile: "../testdata/bundle/namecollision.schema.json",
		},
		{
			name: "bundle/yaml",
			config: &Config{
				Draft:      2020,
				Indent:     4,
				Bundle:     true,
				BundleRoot: "..",
				Values: []string{
					"../testdata/bundle/yaml.yaml",
				},
				Output: "../testdata/bundle/yaml_output.json",
			},
			templateSchemaFile: "../testdata/bundle/yaml.schema.json",
		},
		{
			// https://github.com/losisin/helm-values-schema-json/issues/159
			name: "bundle/root-ref",
			config: &Config{
				Draft:      2020,
				Indent:     4,
<<<<<<< HEAD
				Bundle:     BoolFlag{set: true, value: true},
=======
				Bundle:     true,
>>>>>>> 2632f577
				BundleRoot: "..",
				SchemaRoot: SchemaRoot{
					// Should be relative to CWD, which is this ./pkg dir
					Ref: "../testdata/bundle/simple-subschema.schema.json",
				},
<<<<<<< HEAD
				Input: []string{
					"../testdata/bundle/simple.yaml",
				},
				OutputPath: "../testdata/bundle/simple-root-ref_output.json",
			},
			templateSchemaFile: "../testdata/bundle/simple-root-ref.schema.json",
		},
=======
				Values: []string{
					"../testdata/bundle/simple.yaml",
				},
				Output: "../testdata/bundle/simple-root-ref_output.json",
			},
			templateSchemaFile: "../testdata/bundle/simple-root-ref.schema.json",
		},
		{
			name: "bundle/absolute path",
			config: &Config{
				Draft:      2020,
				Indent:     4,
				Bundle:     true,
				BundleRoot: filepath.Clean("/"),
				Values: []string{
					"../testdata/bundle/simple.yaml",
				},
				Output: "../testdata/bundle/simple-abs_output.json",
			},
			templateSchemaFile: "../testdata/bundle/simple-absolute-root.schema.json",
		},
		{
			// https://github.com/losisin/helm-values-schema-json/issues/176
			name: "bundle/multiple-values-with-id",
			config: &Config{
				Draft:           2020,
				Indent:          4,
				Bundle:          true,
				BundleRoot:      "..",
				BundleWithoutID: false,
				SchemaRoot: SchemaRoot{
					// Should be relative to CWD, which is this ./pkg dir
					Ref: "../testdata/bundle/simple-subschema.schema.json",
				},
				Values: []string{
					"../testdata/bundle/multiple-values-1.yaml",
					"../testdata/bundle/multiple-values-2.yaml",
				},
				Output: "../testdata/bundle/multiple-values_output.json",
			},
			templateSchemaFile: "../testdata/bundle/multiple-values.schema.json",
		},
		{
			// https://github.com/losisin/helm-values-schema-json/issues/176
			name: "bundle/multiple-values-without-id",
			config: &Config{
				Draft:           2020,
				Indent:          4,
				Bundle:          true,
				BundleRoot:      "..",
				BundleWithoutID: true,
				SchemaRoot: SchemaRoot{
					// Should be relative to CWD, which is this ./pkg dir
					Ref: "../testdata/bundle/simple-subschema.schema.json",
				},
				Values: []string{
					"../testdata/bundle/multiple-values-1.yaml",
					"../testdata/bundle/multiple-values-2.yaml",
				},
				Output: "../testdata/bundle/multiple-values-without-id_output.json",
			},
			templateSchemaFile: "../testdata/bundle/multiple-values-without-id.schema.json",
		},

		{
			name: "helm-docs",
			config: &Config{
				Draft:       2020,
				Indent:      4,
				UseHelmDocs: true,
				Values: []string{
					"../testdata/helm-docs/values.yaml",
				},
				Output: "../testdata/helm-docs/values_output.json",
			},
			templateSchemaFile: "../testdata/helm-docs/values.schema.json",
		},
>>>>>>> 2632f577
	}

	for _, tt := range tests {
		t.Run(tt.name, func(t *testing.T) {
			t.Cleanup(func() {
				if err := os.Remove(tt.config.Output); err != nil && !os.IsNotExist(err) {
					t.Errorf("failed to remove values.schema.json: %v", err)
				}
			})

			cwd, err := os.Getwd()
			require.NoError(t, err)
			tt.config.SchemaRoot.RefReferrer = ReferrerDir(cwd)

			err = GenerateJsonSchema(tt.config)
			require.NoError(t, err, "Error from pkg.GenerateJsonSchema")

			generatedBytes, err := os.ReadFile(tt.config.Output)
			require.NoError(t, err, "Error from os.ReadFile on config.Output")

			templateBytes, err := os.ReadFile(tt.templateSchemaFile)
			require.NoError(t, err, "Error from os.ReadFile on templateSchemaFile")

			t.Logf("Generated output:\n%s\n", generatedBytes)

			assert.JSONEqf(t, string(templateBytes), string(generatedBytes), "Generated JSON schema %q does not match the template", tt.templateSchemaFile)
		})
	}
}

func TestGenerateJsonSchema_Errors(t *testing.T) {
	cwd, err := os.Getwd()
	require.NoError(t, err)

	tests := []struct {
		name        string
		config      *Config
		setupFunc   func() error
		cleanupFunc func() error
		expectedErr error
	}{
		{
			name: "Missing values flag",
			config: &Config{
				Values: nil,
				Draft:  2020,
				Indent: 0,
			},
			expectedErr: errors.New("values flag is required"),
		},
		{
			name: "Invalid draft version",
			config: &Config{
				Values: []string{"../testdata/basic.yaml"},
				Draft:  5,
			},
			expectedErr: errors.New("invalid draft version"),
		},
		{
			name: "Negative indentation number",
			config: &Config{
				Values: []string{"../testdata/basic.yaml"},
				Draft:  2020,
				Output: "testdata/failure/output_readonly_schema.json",
				Indent: 0,
			},
			expectedErr: errors.New("indentation must be a positive number"),
		},
		{
			name: "Odd indentation number",
			config: &Config{
				Values: []string{"../testdata/basic.yaml"},
				Draft:  2020,
				Output: "testdata/failure/output_readonly_schema.json",
				Indent: 1,
			},
			expectedErr: errors.New("indentation must be an even number"),
		},
		{
			name: "Missing file",
			config: &Config{
				Values: []string{"missing.yaml"},
				Draft:  2020,
				Indent: 4,
			},
			expectedErr: errors.New("error reading YAML file(s)"),
		},
		{
			name: "Fail Unmarshal",
			config: &Config{
				Values: []string{"../testdata/fail"},
				Output: "testdata/failure/output_readonly_schema.json",
				Draft:  2020,
				Indent: 4,
			},
			expectedErr: errors.New("error unmarshaling YAML"),
		},
		{
			name: "Read-only filesystem",
			config: &Config{
				Values: []string{"../testdata/basic.yaml"},
				Output: "testdata/failure/output_readonly_schema.json",
				Draft:  2020,
				Indent: 4,
			},
			expectedErr: errors.New("error writing schema to file"),
		},
		{
			name: "bundle invalid root path",
			config: &Config{
				Draft:      2020,
				Indent:     4,
				Bundle:     true,
				BundleRoot: "\000", // null byte is invalid in both linux & windows
				Values: []string{
					"../testdata/bundle/simple.yaml",
				},
				Output: "../testdata/bundle_output.json",
			},
			expectedErr: errors.New("bundle root \x00: open " + cwd + "/\x00: invalid argument"),
		},
		{
			name: "bundle wrong root path",
			config: &Config{
				Draft:      2020,
				Indent:     4,
				Bundle:     true,
				BundleRoot: ".",
				Values: []string{
					"../testdata/bundle/simple.yaml",
				},
				Output: "../testdata/bundle_output.json",
			},
			expectedErr: errors.New("path escapes from parent"),
		},
		{
			name: "bundle invalid root ref file",
			config: &Config{
				Draft:      2020,
				Indent:     4,
				Bundle:     true,
				BundleRoot: "..",
				SchemaRoot: SchemaRoot{
					Ref: "::",
				},
				Values: []string{
					"../testdata/bundle/simple.yaml",
				},
				Output: "../testdata/bundle_output.json",
			},
			expectedErr: errors.New("bundle schemas: /$ref: parse \"::\": missing protocol scheme"),
		},
		{
			name: "invalid k8s ref alias",
			config: &Config{
				Draft:            2020,
				Indent:           4,
				K8sSchemaURL:     "https://raw.githubusercontent.com/yannh/kubernetes-json-schema/refs/heads/master/{{ .K8sSchemaVersion }}/",
				K8sSchemaVersion: "",
				Values: []string{
					"../testdata/k8sRef.yaml",
				},
				Output: "../testdata/k8sRef_output.json",
			},
			expectedErr: errors.New("/properties/memory: must set k8sSchemaVersion config when using \"$ref: $k8s/...\""),
		},
		{
			name: "invalid subschema type",
			config: &Config{
				Draft:  2020,
				Indent: 4,
				Values: []string{
					"../testdata/fail-type.yaml",
				},
				Output: "../testdata/fail-type_output.json",
			},
			expectedErr: errors.New("/properties/nameOverride/type/0: invalid type \"foobar\", must be one of: array, boolean, integer, null, number, object, string"),
		},
		{
			name: "invalid helm-docs comment",
			config: &Config{
				Draft:       2020,
				Indent:      4,
				UseHelmDocs: true,
				Values: []string{
					"../testdata/helm-docs/values-fail.yaml",
				},
				Output: "../testdata/helm-docs/values-fail_output.json",
			},
			expectedErr: errors.New("parse schema: /foo: parse helm-docs comment: '# @schema' comments are not supported in helm-docs comments."),
		},
	}

	for _, tt := range tests {
		t.Run(tt.name, func(t *testing.T) {
			t.Cleanup(func() {
				if err := os.Remove(tt.config.Output); err != nil && !os.IsNotExist(err) {
					t.Errorf("failed to remove values.schema.json: %v", err)
				}
			})

			if tt.setupFunc != nil {
				err := tt.setupFunc()
				assert.NoError(t, err)
			}

			err := GenerateJsonSchema(tt.config)
			assert.Error(t, err)
			if err != nil {
				assert.Contains(t, err.Error(), tt.expectedErr.Error())
			}

			if tt.cleanupFunc != nil {
				err := tt.cleanupFunc()
				assert.NoError(t, err)
			}
		})
	}
}

func TestGenerateJsonSchema_AbsInputError(t *testing.T) {
	testutil.MakeGetwdFail(t)

	err := GenerateJsonSchema(&Config{
		Values: []string{"foo/bar.yaml"},
		Draft:  2020,
		Indent: 4,
	})
	require.ErrorContains(t, err, "foo/bar.yaml: get absolute path: getwd: no such file or directory")
}

func TestGenerateJsonSchema_AbsOutputError(t *testing.T) {
	input := testutil.WriteTempFile(t, "values-*.yaml", []byte(""))
	testutil.MakeGetwdFail(t)

	err := GenerateJsonSchema(&Config{
		Values: []string{input.Name()}, // unaffected by failing [os.Getwd] because it is an absolute path
		Output: "foo.json",
		Draft:  2020,
		Indent: 4,
		Bundle: true,
	})
	require.ErrorContains(t, err, "output foo.json: get absolute path: getwd: no such file or directory")
}

func TestGenerateJsonSchema_AbsBundleRootError(t *testing.T) {
	input := testutil.WriteTempFile(t, "values-*.yaml", []byte(""))
	testutil.MakeGetwdFail(t)

	err := GenerateJsonSchema(&Config{
		Values:     []string{input.Name()}, // unaffected by failing [os.Getwd] because it is an absolute path
		Output:     "/tmp/foo.json",        // unaffected by failing [os.Getwd] because it is an absolute path
		Draft:      2020,
		Indent:     4,
		Bundle:     true,
		BundleRoot: "foo",
	})
	require.ErrorContains(t, err, "bundle root foo: get absolute path: getwd: no such file or directory")
}

func TestGenerateJsonSchema_AdditionalProperties(t *testing.T) {
	tests := []struct {
		name                   string
		noAdditionalProperties bool
		additionalProperties   *bool
		expected               any
	}{
		{
			name:                 "AdditionalProperties set to true",
			additionalProperties: boolPtr(true),
			expected:             true,
		},
		{
			name:                 "AdditionalProperties set to false",
			additionalProperties: boolPtr(false),
			expected:             false,
		},
		{
			name:                 "AdditionalProperties not set",
			additionalProperties: nil,
			expected:             nil,
		},
		{
			name:                   "AdditionalProperties not set, but NoAdditionalProperties set",
			additionalProperties:   nil,
			noAdditionalProperties: true,
			expected:               false,
		},
		{
			name:                   "NoAdditionalProperties set, but AdditionalProperties set to true",
			additionalProperties:   boolPtr(true),
			noAdditionalProperties: true,
			expected:               true,
		},
	}

	for _, tt := range tests {
		t.Run(tt.name, func(t *testing.T) {
			config := &Config{
				Values:                 []string{"../testdata/empty.yaml"},
				Output:                 "../testdata/empty.schema.json",
				Draft:                  2020,
				Indent:                 4,
				NoAdditionalProperties: tt.noAdditionalProperties,
				SchemaRoot: SchemaRoot{
					ID:                   "",
					Title:                "",
					Description:          "",
					AdditionalProperties: tt.additionalProperties,
				},
			}

			err := GenerateJsonSchema(config)
			assert.NoError(t, err)

			generatedBytes, err := os.ReadFile(config.Output)
			assert.NoError(t, err)

			var generatedSchema map[string]any
			err = json.Unmarshal(generatedBytes, &generatedSchema)
			assert.NoError(t, err)

			if tt.expected == nil {
				_, exists := generatedSchema["additionalProperties"]
				assert.False(t, exists, "additionalProperties should not be present in the generated schema")
			} else {
				assert.Equal(t, tt.expected, generatedSchema["additionalProperties"], "additionalProperties value mismatch")
			}

			if err := os.Remove(config.Output); err != nil && !os.IsNotExist(err) {
				t.Errorf("failed to remove values.schema.json: %v", err)
			}
		})
	}
}

func TestWriteOutput_JSONError(t *testing.T) {
	schema := &Schema{Type: func() {}}

	err := WriteOutput(schema, os.DevNull, "  ")
	require.ErrorContains(t, err, "unsupported type: func()")
}<|MERGE_RESOLUTION|>--- conflicted
+++ resolved
@@ -226,25 +226,12 @@
 			config: &Config{
 				Draft:      2020,
 				Indent:     4,
-<<<<<<< HEAD
-				Bundle:     BoolFlag{set: true, value: true},
-=======
-				Bundle:     true,
->>>>>>> 2632f577
+				Bundle:     true,
 				BundleRoot: "..",
 				SchemaRoot: SchemaRoot{
 					// Should be relative to CWD, which is this ./pkg dir
 					Ref: "../testdata/bundle/simple-subschema.schema.json",
 				},
-<<<<<<< HEAD
-				Input: []string{
-					"../testdata/bundle/simple.yaml",
-				},
-				OutputPath: "../testdata/bundle/simple-root-ref_output.json",
-			},
-			templateSchemaFile: "../testdata/bundle/simple-root-ref.schema.json",
-		},
-=======
 				Values: []string{
 					"../testdata/bundle/simple.yaml",
 				},
@@ -322,7 +309,6 @@
 			},
 			templateSchemaFile: "../testdata/helm-docs/values.schema.json",
 		},
->>>>>>> 2632f577
 	}
 
 	for _, tt := range tests {
