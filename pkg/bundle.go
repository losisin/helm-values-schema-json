package pkg

import (
	"cmp"
	"context"
	"fmt"
	"net/http"
	"net/url"
	"os"
	"path"
	"path/filepath"
	"strings"
)

// Bundle will use default loader settings to bundle all $ref into $defs
// using [BundleSchema] and optionally remove any IDs using [BundleRemoveIDs].
//
// This function will update the schema in-place.
//
// The paths, outputDir & bundleRoot, are only used to change absolute paths
// into relative paths in a solely cosmetic way.
func Bundle(schema *Schema, outputDir, bundleRoot string, withoutIDs bool) error {
	ctx := context.Background()

	absOutputDir, err := filepath.Abs(filepath.Dir(outputDir))
	if err != nil {
		return fmt.Errorf("output %s: get absolute path: %w", outputDir, err)
	}

	bundleRootAbs, err := filepath.Abs(cmp.Or(bundleRoot, "."))
	if err != nil {
		return fmt.Errorf("bundle root %s: get absolute path: %w", bundleRoot, err)
	}

	root, err := os.OpenRoot(bundleRootAbs)
	if err != nil {
		return fmt.Errorf("bundle root %s: %w", bundleRoot, err)
	}
	defer closeIgnoreError(root)

	loader := NewDefaultLoader(http.DefaultClient, (*RootFS)(root), bundleRootAbs)
	return bundleWithLoader(ctx, loader, schema, absOutputDir, withoutIDs)
}

func bundleWithLoader(ctx context.Context, loader Loader, schema *Schema, absOutputDir string, withoutIDs bool) error {
	if err := BundleSchema(ctx, loader, schema, absOutputDir); err != nil {
		return fmt.Errorf("bundle schemas: %w", err)
	}

	if withoutIDs {
		if err := BundleRemoveIDs(schema); err != nil {
			return fmt.Errorf("remove bundled $id: %w", err)
		}

		// Cleanup unused $defs after all other bundling tasks
		RemoveUnusedDefs(schema)
	}
	return nil
}

// BundleSchema will use the [Loader] to load any "$ref" references and
// store them in "$defs".
//
// This function will update the schema in-place.
//
// The basePathForIDs is an absolute path used to change the resulting
// $ref & $id absolute paths of bundled local files to relative paths.
// It is only used cosmetically and has no impact of how files are loaded.
func BundleSchema(ctx context.Context, loader Loader, schema *Schema, basePathForIDs string) error {
	if loader == nil {
		return fmt.Errorf("nil loader")
	}
	if schema == nil {
		return fmt.Errorf("nil schema")
	}
	return bundleSchemaRec(ctx, nil, loader, schema, schema, basePathForIDs)
}

func bundleSchemaRec(ctx context.Context, ptr Ptr, loader Loader, root, schema *Schema, basePathForIDs string) error {
	for path, subSchema := range schema.Subschemas() {
		ptr := ptr.Add(path)
		if err := bundleSchemaRec(ctx, ptr, loader, root, subSchema, basePathForIDs); err != nil {
			return err
		}
	}

	if schema.Ref == "" || strings.HasPrefix(schema.Ref, "#") {
		// Nothing to bundle
		return nil
	}
	for _, def := range root.Defs {
		if def.ID == trimFragment(schema.Ref) {
			// Already bundled
			return nil
		}
	}
	if schema.ID != "" {
		ctx = ContextWithLoaderReferrer(ctx, schema.ID)
	}
	ref, err := schema.ParseRef()
	if err != nil {
		return fmt.Errorf("%s: %w", ptr.Prop("$ref"), err)
	}

	// Make sure schema $ref corresponds with the corrected path
	//
	// It's fine to modify the $ref here, as it is not used any more times
	// after this. So changing it is solely a cosmetic change.
	schema.Ref = refRelativeToBasePath(ref, basePathForIDs).String()

	loaded, err := Load(ctx, loader, ref, basePathForIDs)
	if err != nil {
		return fmt.Errorf("%s: %w", ptr.Prop("$ref"), err)
	}
	if loaded == nil {
		return nil
	}
	if root.Defs == nil {
		root.Defs = map[string]*Schema{}
	}

	// Copy over $defs
	moveDefToRoot(root, &loaded.Defs)
	moveDefToRoot(root, &loaded.Definitions)

	// Add the value itself
	root.Defs[generateBundledName(loaded.ID, root.Defs)] = loaded

	return bundleSchemaRec(ctx, ptr, loader, root, loaded, basePathForIDs)
}

func refRelativeToBasePath(ref *url.URL, basePathForIDs string) *url.URL {
	if ref.Scheme != "" || ref.Path == "" || !path.IsAbs(ref.Path) {
		return ref
	}
	rel, err := filepath.Rel(basePathForIDs, ref.Path)
	if err != nil {
		return ref
	}
	return &url.URL{
		Path:     filepath.ToSlash(filepath.Clean(rel)),
		Fragment: ref.Fragment,
	}
}

func moveDefToRoot(root *Schema, defs *map[string]*Schema) {
	for key, def := range *defs {
		if def.ID == "" {
			// Only move items that are referenced by $id.
			continue
		}
		root.Defs[generateBundledName(def.ID, root.Defs)] = def
		delete(*defs, key)
	}
	if len(*defs) == 0 {
		*defs = nil
	}
}

func generateBundledName(id string, defs map[string]*Schema) string {
	if id == "" {
		return ""
	}
	for name, def := range defs {
		if def.ID == id {
			return name
		}
	}
	baseName := path.Base(id)
	name := baseName
	i := 1
	for defs[name] != nil {
		i++
		name = fmt.Sprintf("%s_%d", baseName, i)
	}
	return name
}

// BundleRemoveIDs removes "$id" references to "$defs" and updates the "$ref"
// to point to the "$defs" elements directly inside the same document.
// This is non-standard behavior, but helps adding compatibility with
// non-compliant implementations such as the JSON & YAML language servers
// found in Visual Studio Code: https://github.com/microsoft/vscode-json-languageservice/issues/224
//
// For example, before:
//
//	{
//	  "$schema": "https://json-schema.org/draft/2020-12/schema",
//	  "properties": {
//	    "foo": {
//	      "$ref": "https://example.com/schema.json",
//	    }
//	  },
//	  "$defs": {
//	    "values.schema.json": {
//	      "$id": "https://example.com/schema.json"
//	    }
//	  }
//	}
//
// After:
//
//	{
//	  "$schema": "https://json-schema.org/draft/2020-12/schema",
//	  "properties": {
//	    "foo": {
//	      "$ref": "#/$defs/values.schema.json",
//	    }
//	  },
//	  "$defs": {
//	    "values.schema.json": {
//	    }
//	  }
//	}
//
// This function will update the schema in-place.
func BundleRemoveIDs(schema *Schema) error {
	if schema == nil {
		return fmt.Errorf("nil schema")
	}
	if err := bundleChangeRefsRec(nil, nil, schema, schema); err != nil {
		return err
	}
	for _, def := range schema.Defs {
		def.ID = ""
	}
	return nil
}

func bundleChangeRefsRec(parentDefPtr, ptr Ptr, root, schema *Schema) error {
	if schema.ID != "" {
		parentDefPtr = ptr
	}

	for subPath, subSchema := range schema.Subschemas() {
<<<<<<< HEAD
		ptr := ptr.Add(subPath)
		if err := bundleChangeRefsRec(parentDefPtr, ptr, root, subSchema); err != nil {
=======
		if err := bundleChangeRefsRec(parentDefPtr, ptr.Add(subPath), root, subSchema); err != nil {
>>>>>>> 15b2d841
			return err
		}
	}

	if schema.Ref == "" || strings.HasPrefix(schema.Ref, "#") {
		if schema.Ref != "" && len(parentDefPtr) > 0 {
			// Update inline refs
			schema.Ref = fmt.Sprintf("#%s%s", parentDefPtr, strings.TrimPrefix(schema.Ref, "#"))
		}

		return nil
	}

	ref, err := url.Parse(schema.Ref)
	if err != nil {
<<<<<<< HEAD
		return fmt.Errorf("%s: parse $ref as URL: %w", ptr.Prop("$ref"), err)
=======
		return fmt.Errorf("%s: parse $ref=%q as URL: %w", ptr.Prop("$ref"), schema.Ref, err)
>>>>>>> 15b2d841
	}

	name, ok := findDefNameByRef(root.Defs, ref)
	if !ok {
<<<<<<< HEAD
		return fmt.Errorf("%s: no $defs found that matches $ref=%q", ptr.Prop("$ref"), ref.Redacted())
=======
		return fmt.Errorf("%s: no $defs found that matches $ref=%q", ptr.Prop("$ref"), schema.Ref)
>>>>>>> 15b2d841
	}

	if ref.Fragment != "" {
		schema.Ref = fmt.Sprintf("#%s/%s", NewPtr("$defs", name), strings.TrimPrefix(ref.Fragment, "/"))
	} else {
		schema.Ref = fmt.Sprintf("#%s", NewPtr("$defs", name))
	}

	return nil
}

func findDefNameByRef(defs map[string]*Schema, ref *url.URL) (string, bool) {
	for name, def := range defs {
		if def.ID == trimFragmentURL(ref) {
			return name, true
		}
	}
	return "", false
}

// RemoveUnusedDefs will try clean up all unused $defs to reduce the size of the
// final bundled schema.
func RemoveUnusedDefs(schema *Schema) {
	refCounts := map[*Schema]int{}
	for {
		clear(refCounts)
		findUnusedDefs(nil, schema, schema, refCounts)
		deletedCount := removeUnusedDefs(schema, refCounts)
		if deletedCount == 0 {
			break
		}
	}
}

func removeUnusedDefs(schema *Schema, refCounts map[*Schema]int) int {
	deletedCount := 0

	for _, def := range schema.Subschemas() {
		deletedCount += removeUnusedDefs(def, refCounts)
	}

	for name, def := range schema.Defs {
		if refCounts[def] == 0 {
			delete(schema.Defs, name)
			deletedCount++
		}
	}
	if len(schema.Defs) == 0 {
		schema.Defs = nil
	}

	for name, def := range schema.Definitions {
		if refCounts[def] == 0 {
			delete(schema.Definitions, name)
			deletedCount++
		}
	}
	if len(schema.Definitions) == 0 {
		schema.Definitions = nil
	}
	return deletedCount
}

func findUnusedDefs(ptr Ptr, root, schema *Schema, refCounts map[*Schema]int) {
	for path, def := range schema.Subschemas() {
		findUnusedDefs(ptr.Add(path), root, def, refCounts)
	}

	if schema.Ref == "" {
		return
	}

	if strings.HasPrefix(schema.Ref, "#/") {
		refPtr := ParsePtr(schema.Ref)
		if len(refPtr) > 0 && ptr.HasPrefix(refPtr) {
			// Ignore self-referential
			// E.g "#/$defs/foo.json/properties/moo" has $ref to "#/$defs/foo.json"
			return
		}
		for _, def := range resolvePtr(root, refPtr) {
			refCounts[def]++
		}
		return
	}

	ref, err := url.Parse(schema.Ref)
	if err != nil {
		return
	}

	if name, ok := findDefNameByRef(root.Defs, ref); ok {
		refCounts[root.Defs[name]]++
	}
}

func resolvePtr(schema *Schema, ptr Ptr) []*Schema {
	if schema == nil {
		return nil
	}
	if len(ptr) == 0 {
		return []*Schema{schema}
	}
	if len(ptr) < 2 {
		return []*Schema{schema}
	}
	switch ptr[0] {
	case "$defs":
		return append([]*Schema{schema}, resolvePtr(schema.Defs[ptr[1]], ptr[2:])...)
	case "definitions":
		return append([]*Schema{schema}, resolvePtr(schema.Definitions[ptr[1]], ptr[2:])...)
	default:
		return []*Schema{schema}
	}
}

func trimFragment(ref string) string {
	refURL, err := url.Parse(ref)
	if err != nil {
		return ""
	}
	return trimFragmentURL(refURL)
}

func trimFragmentURL(ref *url.URL) string {
	refClone := *ref
	refClone.Fragment = ""
	return refClone.String()
}<|MERGE_RESOLUTION|>--- conflicted
+++ resolved
@@ -233,12 +233,7 @@
 	}
 
 	for subPath, subSchema := range schema.Subschemas() {
-<<<<<<< HEAD
-		ptr := ptr.Add(subPath)
-		if err := bundleChangeRefsRec(parentDefPtr, ptr, root, subSchema); err != nil {
-=======
 		if err := bundleChangeRefsRec(parentDefPtr, ptr.Add(subPath), root, subSchema); err != nil {
->>>>>>> 15b2d841
 			return err
 		}
 	}
@@ -254,20 +249,12 @@
 
 	ref, err := url.Parse(schema.Ref)
 	if err != nil {
-<<<<<<< HEAD
 		return fmt.Errorf("%s: parse $ref as URL: %w", ptr.Prop("$ref"), err)
-=======
-		return fmt.Errorf("%s: parse $ref=%q as URL: %w", ptr.Prop("$ref"), schema.Ref, err)
->>>>>>> 15b2d841
 	}
 
 	name, ok := findDefNameByRef(root.Defs, ref)
 	if !ok {
-<<<<<<< HEAD
 		return fmt.Errorf("%s: no $defs found that matches $ref=%q", ptr.Prop("$ref"), ref.Redacted())
-=======
-		return fmt.Errorf("%s: no $defs found that matches $ref=%q", ptr.Prop("$ref"), schema.Ref)
->>>>>>> 15b2d841
 	}
 
 	if ref.Fragment != "" {
