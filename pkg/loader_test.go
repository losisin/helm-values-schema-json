package pkg

import (
	"bytes"
	"compress/gzip"
	"context"
	"fmt"
	"io/fs"
	"net/http"
	"net/http/httptest"
	"net/url"
	"os"
	"testing"

	"github.com/stretchr/testify/assert"
	"github.com/stretchr/testify/require"
)

func TestLoad_Errors(t *testing.T) {
	t.Parallel()
	tests := []struct {
		name    string
		loader  Loader
		ref     *url.URL
		wantErr string
	}{
		{
			name:    "nil loader",
			loader:  nil,
			ref:     mustParseURL(""),
			wantErr: "nil loader",
		},
		{
			name:    "nil ref",
			loader:  DummyLoader{},
			ref:     nil,
			wantErr: "cannot load empty $ref",
		},
		{
			name:    "empty ref",
			loader:  DummyLoader{},
			ref:     mustParseURL(""),
			wantErr: "cannot load empty $ref",
		},
	}

	for _, tt := range tests {
		t.Run(tt.name, func(t *testing.T) {
			t.Parallel()
			_, err := Load(t.Context(), tt.loader, tt.ref, "/")
			assert.EqualError(t, err, tt.wantErr)
		})
	}
}

func TestFileLoader_Error(t *testing.T) {
	tests := []struct {
		name       string
		url        *url.URL
		fsRootPath string
		wantErr    string
	}{
		{
			name:    "invalid scheme",
			url:     mustParseURL("ftp:///foo"),
			wantErr: `file url in $ref="ftp:///foo" must start with "file://", "./", or "/"`,
		},
		{
			name:    "invalid path",
			url:     mustParseURL("file://localhost"),
			wantErr: `file url in $ref="file://localhost" must contain a path`,
		},
		{
			name:    "path escapes parent",
			url:     mustParseURL("file:///file/that/does/not/exist"),
			wantErr: "path escapes from parent",
		},
		{
			name:    "path not found",
			url:     mustParseURL("./local/file/that/does/not/exist"),
			wantErr: "no such file or directory",
		},
		{
			name:    "invalid JSON",
			url:     mustParseURL("./invalid-schema.json"),
			wantErr: `parse JSON file: invalid character 'h' in literal true`,
		},
		{
			name:    "invalid YAML",
			url:     mustParseURL("./invalid-schema.yaml"),
			wantErr: `parse YAML file: yaml: did not find expected key`,
		},
		{
			name:       "fail to get relative path from fsRootPath",
			url:        mustParseURL("/foo/bar"),
			fsRootPath: "some/relative/path",
			wantErr:    `get relative path from bundle root: Rel: can't make /foo/bar relative to some/relative/path`,
		},
	}

	root, err := os.OpenRoot("../testdata/bundle")
	require.NoError(t, err)
	defer func() {
		require.NoError(t, root.Close())
	}()

	for _, tt := range tests {
		t.Run(tt.name, func(t *testing.T) {
			loader := NewFileLoader((*RootFS)(root), tt.fsRootPath)
			_, err := loader.Load(t.Context(), tt.url)
			assert.ErrorContains(t, err, tt.wantErr)
		})
	}
}

type DummyFS struct {
	OpenFunc func(name string) (fs.File, error)
}

var _ fs.FS = DummyFS{}

// Open implements [fs.FS].
func (d DummyFS) Open(name string) (fs.File, error) {
	return d.OpenFunc(name)
}

type DummyFile struct {
	StatFunc  func() (fs.FileInfo, error)
	ReadFunc  func([]byte) (int, error)
	CloseFunc func() error
}

var _ fs.File = DummyFile{}

// Close implements [fs.File].
func (d DummyFile) Close() error {
	return d.CloseFunc()
}

// Read implements [fs.File].
func (d DummyFile) Read(b []byte) (int, error) {
	return d.ReadFunc(b)
}

// Stat implements [fs.File].
func (d DummyFile) Stat() (fs.FileInfo, error) {
	return d.StatFunc()
}

func TestFileLoader_TestFSError(t *testing.T) {
	root := DummyFS{
		OpenFunc: func(name string) (fs.File, error) {
			return DummyFile{
				CloseFunc: func() error { return nil },
				ReadFunc: func([]byte) (int, error) {
					return 0, fmt.Errorf("dummy error")
				},
			}, nil
		},
	}

	loader := NewFileLoader(root, "")
	_, err := loader.Load(t.Context(), mustParseURL("./some-fake-file.txt"))
	assert.ErrorContains(t, err, "dummy error")
}

func TestURLSchemeLoader_Error(t *testing.T) {
	tests := []struct {
		name    string
		url     *url.URL
		loader  URLSchemeLoader
		wantErr string
	}{
		{
			name: "invalid scheme",
			url:  mustParseURL("bar:///foo"),
			loader: URLSchemeLoader{
				"foo": DummyLoader{},
			},
			wantErr: `unsupported operation: cannot load schema from $ref="bar:///foo", supported schemes: foo`,
		},
		{
			name: "loader returns error",
			url:  mustParseURL("foo://"),
			loader: URLSchemeLoader{
				"foo": DummyLoader{
					LoadFunc: func(ctx context.Context, ref *url.URL) (*Schema, error) {
						return nil, fmt.Errorf("test error")
					},
				},
			},
			wantErr: `test error`,
		},
	}

	for _, tt := range tests {
		t.Run(tt.name, func(t *testing.T) {
			_, err := tt.loader.Load(t.Context(), tt.url)
			assert.ErrorContains(t, err, tt.wantErr)
		})
	}
}

func TestCacheLoader(t *testing.T) {
	counter := 0
	loader := NewCacheLoader(DummyLoader{
		LoadFunc: func(ctx context.Context, ref *url.URL) (*Schema, error) {
			counter++
			return &Schema{
				Enum: []any{counter},
			}, nil
		},
	})

	schema1, err := loader.Load(t.Context(), mustParseURL("foo://"))
	require.NoError(t, err)
	schema2, err := loader.Load(t.Context(), mustParseURL("foo://"))
	require.NoError(t, err)
	schema3, err := loader.Load(t.Context(), mustParseURL("foo://"))
	require.NoError(t, err)

	assert.Same(t, schema1, schema2)
	assert.Same(t, schema2, schema3)
	assert.Same(t, schema3, schema1)
	assert.Equal(t, 1, schema1.Enum[0], "schema1")
	assert.Equal(t, 1, schema2.Enum[0], "schema2")
	assert.Equal(t, 1, schema3.Enum[0], "schema3")
}

func TestHTTPLoader(t *testing.T) {
	t.Parallel()
	tests := []struct {
		name         string
		response     string
		responseType string
		want         *Schema
		wantFunc     func(serverURL string) *Schema
	}{
		{
			name:     "empty object",
			response: `{"$comment": "hello"}`,
			want:     &Schema{Comment: "hello"},
		},
		{
			name:         "JSON content",
			response:     `{"$comment": "hello"}`,
			responseType: "application/json",
			want:         &Schema{Comment: "hello"},
		},
		{
			name:         "charset",
			response:     `{"$comment": "hello"}`,
			responseType: "application/json; charset=utf8",
			want:         &Schema{Comment: "hello"},
		},
		{
			name:         "JSON with YAML content type",
			response:     `{"$comment": "hello"}`,
			responseType: "application/yaml",
			want:         &Schema{Comment: "hello"},
		},
		{
			name:         "YAML content",
			response:     `$comment: hello`,
			responseType: "application/yaml",
			want:         &Schema{Comment: "hello"},
		},
		{
			name:     "with ref",
			response: `{"$ref": "foo.json"}`,
			wantFunc: func(serverURL string) *Schema {
				return &Schema{
					Ref:         "foo.json",
					RefReferrer: ReferrerURL(mustParseURL(serverURL)),
				}
			},
		},
		{
			name:     "with ref subdir",
			response: `{"$ref": "subdir/foo.json"}`,
			wantFunc: func(serverURL string) *Schema {
				return &Schema{
					Ref:         "subdir/foo.json",
					RefReferrer: ReferrerURL(mustParseURL(serverURL)),
				}
			},
		},
		{
			name:     "with ref subdir fragment",
			response: `{"$ref": "subdir/foo.json#/properties/foo"}`,
			wantFunc: func(serverURL string) *Schema {
				return &Schema{
					Ref:         "subdir/foo.json#/properties/foo",
					RefReferrer: ReferrerURL(mustParseURL(serverURL)),
				}
			},
		},
		{
			name:     "invalid ref isnt checked here",
			response: `{"$ref": "::"}`,
			wantFunc: func(serverURL string) *Schema {
				return &Schema{
					Ref:         "::",
					RefReferrer: ReferrerURL(mustParseURL(serverURL)),
				}
			},
		},
	}

	responseTypes := []struct {
		name  string
		write func(t *testing.T, w http.ResponseWriter, msg, contentType string)
	}{
		{
			name: "uncompressed",
			write: func(t *testing.T, w http.ResponseWriter, msg, contentType string) {
				if contentType != "" {
					w.Header().Add("Content-Type", contentType)
				}
				w.WriteHeader(http.StatusOK)
				_, err := w.Write([]byte(msg))
				require.NoError(t, err)
<<<<<<< HEAD
			}))
			defer server.Close()

			ctx := t.Context()

			loader := NewHTTPLoader(server.Client(), nil)
			schema, err := loader.Load(ctx, mustParseURL(server.URL))
			require.NoError(t, err)
			assert.Equal(t, tt.want, schema, "Schema")
		})

		t.Run(tt.name+"/gzip", func(t *testing.T) {
			t.Parallel()
			server := httptest.NewServer(http.HandlerFunc(func(w http.ResponseWriter, req *http.Request) {
				if tt.responseType != "" {
					w.Header().Add("Content-Type", tt.responseType)
=======
			},
		},
		{
			name: "gzip",
			write: func(t *testing.T, w http.ResponseWriter, msg, contentType string) {
				if contentType != "" {
					w.Header().Add("Content-Type", contentType)
>>>>>>> 15b2d841
				}
				w.Header().Add("Content-Encoding", "gzip")
				w.WriteHeader(http.StatusOK)
				gzipper := gzip.NewWriter(w)
				defer func() {
					assert.NoError(t, gzipper.Close())
				}()
				_, err := gzipper.Write([]byte(msg))
				require.NoError(t, err)
			},
		},
	}

	for _, tt := range tests {
		for _, writer := range responseTypes {
			t.Run(tt.name+"/"+writer.name, func(t *testing.T) {
				t.Parallel()
				var gotUserAgent string
				server := httptest.NewServer(http.HandlerFunc(func(w http.ResponseWriter, req *http.Request) {
					gotUserAgent = req.Header.Get("User-Agent")
					writer.write(t, w, tt.response, tt.responseType)
				}))
				defer server.Close()

				ctx := t.Context()

				loader := NewHTTPLoader(server.Client())
				loader.UserAgent = "test/" + t.Name()
				schema, err := loader.Load(ctx, mustParseURL(server.URL))
				require.NoError(t, err)

<<<<<<< HEAD
			loader := NewHTTPLoader(server.Client(), nil)
			schema, err := loader.Load(ctx, mustParseURL(server.URL))
			require.NoError(t, err)
			assert.Equal(t, tt.want, schema, "Schema")
		})
=======
				want := tt.want
				if tt.wantFunc != nil {
					want = tt.wantFunc(server.URL)
				}

				assert.Equal(t, want, schema, "Schema")
				assert.Equal(t, "test/"+t.Name(), gotUserAgent, "UserAgent")
			})
		}
>>>>>>> 15b2d841

		t.Run(tt.name+"/link", func(t *testing.T) {
			t.Parallel()
			var linkHeader string
			server := httptest.NewServer(http.HandlerFunc(func(w http.ResponseWriter, req *http.Request) {
				linkHeader = req.Header.Get("Link")
				if tt.responseType != "" {
					w.Header().Add("Content-Type", tt.responseType)
				}
				w.WriteHeader(http.StatusOK)
				_, err := w.Write([]byte(tt.response))
				require.NoError(t, err)
			}))
			defer server.Close()

			ctx := t.Context()
			ctx = ContextWithLoaderReferrer(ctx, "http://some-referrerer")

			loader := NewHTTPLoader(server.Client(), nil)
			_, err := loader.Load(ctx, mustParseURL(server.URL))
			require.NoError(t, err)
			assert.Equal(t, `<http://some-referrerer>; rel="describedby"`, linkHeader, "Link header")
		})
	}
}

func TestHTTPLoader_Error(t *testing.T) {
	t.Parallel()
	tests := []struct {
		name         string
		response     string
		responseType string
		responseCode int
		wantErr      string
	}{
		{
			name:         "invalid undefined content",
			response:     `foobar`,
			responseType: "",
			responseCode: http.StatusOK,
			wantErr:      "JSON: invalid character 'o'",
		},
		{
			name:         "invalid JSON content",
			response:     `foobar`,
			responseType: "application/json",
			responseCode: http.StatusOK,
			wantErr:      "JSON: invalid character 'o'",
		},
		{
			name: "valid JSON but invalid YAML content",
			// YAML doesn't allow tabs
			response:     "\t{\"$comment\":\"hello\"}",
			responseType: "application/yaml",
			responseCode: http.StatusOK,
			wantErr:      "YAML: yaml: found character that cannot start any token",
		},
		{
			name:         "invalid YAML content",
			response:     `: foo:`,
			responseType: "application/yaml",
			responseCode: http.StatusOK,
			wantErr:      "YAML: yaml: did not find expected key",
		},
		{
			name:         "invalid charset",
			response:     "{\"$comment\":\"hello\"}",
			responseType: "application/json; charset=iso-whatever-123456",
			responseCode: http.StatusOK,
			wantErr:      "unsupported response charset",
		},
		{
			name:         "invalid response code",
			response:     `{}`,
			responseCode: http.StatusGone,
			wantErr:      "got non-2xx status code: 410 Gone",
		},
	}

	for _, tt := range tests {
		t.Run(tt.name, func(t *testing.T) {
			t.Parallel()
			server := httptest.NewServer(http.HandlerFunc(func(w http.ResponseWriter, req *http.Request) {
				if tt.responseType != "" {
					w.Header().Add("Content-Type", tt.responseType)
				}
				w.WriteHeader(tt.responseCode)
				_, err := w.Write([]byte(tt.response))
				require.NoError(t, err)
			}))
			defer server.Close()

			ctx := t.Context()

			loader := NewHTTPLoader(server.Client(), nil)
			_, err := loader.Load(ctx, mustParseURL(server.URL))
			assert.ErrorContains(t, err, tt.wantErr)
		})
	}

	t.Run("invalid encoding", func(t *testing.T) {
		t.Parallel()
		server := httptest.NewServer(http.HandlerFunc(func(w http.ResponseWriter, req *http.Request) {
			w.Header().Add("Content-Encoding", "foobar")
			w.WriteHeader(http.StatusOK)
			_, err := w.Write([]byte("{}"))
			require.NoError(t, err)
		}))
		defer server.Close()

		ctx := t.Context()

		loader := NewHTTPLoader(server.Client(), nil)
		_, err := loader.Load(ctx, mustParseURL(server.URL))
		assert.ErrorContains(t, err, `unsupported content encoding: "foobar"`)
	})

	t.Run("size limit", func(t *testing.T) {
		t.Parallel()
		server := httptest.NewServer(http.HandlerFunc(func(w http.ResponseWriter, req *http.Request) {
			w.WriteHeader(http.StatusOK)
			_, err := w.Write(bytes.Repeat([]byte(" "), 1000))
			require.NoError(t, err)
		}))
		defer server.Close()

		ctx := t.Context()

		loader := NewHTTPLoader(server.Client(), nil)
		loader.SizeLimit = 20
		_, err := loader.Load(ctx, mustParseURL(server.URL))
		assert.ErrorContains(t, err, `aborted request after reading more than 20B`)
	})

	t.Run("shutdown server", func(t *testing.T) {
		t.Parallel()
		server := httptest.NewServer(http.HandlerFunc(func(w http.ResponseWriter, req *http.Request) {
			w.Header().Add("Content-Encoding", "foobar")
			w.WriteHeader(http.StatusOK)
			_, err := w.Write([]byte("{}"))
			require.NoError(t, err)
		}))
		server.Close() // close now already

		ctx := t.Context()

		loader := NewHTTPLoader(server.Client(), nil)
		_, err := loader.Load(ctx, mustParseURL(server.URL))
		assert.ErrorContains(t, err, `connect: connection refused`)
	})

	t.Run("invalid gzip", func(t *testing.T) {
		t.Parallel()
		server := httptest.NewServer(http.HandlerFunc(func(w http.ResponseWriter, req *http.Request) {
			w.Header().Add("Content-Encoding", "gzip")
			w.WriteHeader(http.StatusOK)
			_, err := w.Write([]byte("{}"))
			require.NoError(t, err)
		}))
		defer server.Close()

		ctx := t.Context()

		loader := NewHTTPLoader(server.Client(), nil)
		_, err := loader.Load(ctx, mustParseURL(server.URL))
		assert.ErrorContains(t, err, `create gzip reader: unexpected EOF`)
	})
}

func TestHTTPLoader_NewRequestError(t *testing.T) {
	failHTTPLoaderNewRequest = true
	defer func() { failHTTPLoaderNewRequest = false }()
	loader := NewHTTPLoader(http.DefaultClient, nil)
	_, err := loader.Load(t.Context(), mustParseURL("file://localhost"))
	assert.ErrorContains(t, err, `create request: `)
}

func TestFormatSizeBytes(t *testing.T) {
	tests := []struct {
		name string
		size int
		want string
	}{
		{size: 0, want: "0B"},
		{size: 1000, want: "1000B"},
		{size: 1999, want: "1999B"},
		{size: 2000, want: "2KB"},
		{size: 10_000, want: "10KB"},
		{size: 1_000_000, want: "1000KB"},
		{size: 1_999_999, want: "1999KB"},
		{size: 2_000_000, want: "2MB"},
		{size: 10_000_000, want: "10MB"},
		{size: 3_000_000_000_000, want: "3000000MB"},
	}

	for _, tt := range tests {
		t.Run(tt.want, func(t *testing.T) {
			got := formatSizeBytes(tt.size)
			if got != tt.want {
				t.Errorf("wrong result\nwant: %q\ngot:  %q", tt.want, got)
			}
		})
	}
}<|MERGE_RESOLUTION|>--- conflicted
+++ resolved
@@ -320,24 +320,6 @@
 				w.WriteHeader(http.StatusOK)
 				_, err := w.Write([]byte(msg))
 				require.NoError(t, err)
-<<<<<<< HEAD
-			}))
-			defer server.Close()
-
-			ctx := t.Context()
-
-			loader := NewHTTPLoader(server.Client(), nil)
-			schema, err := loader.Load(ctx, mustParseURL(server.URL))
-			require.NoError(t, err)
-			assert.Equal(t, tt.want, schema, "Schema")
-		})
-
-		t.Run(tt.name+"/gzip", func(t *testing.T) {
-			t.Parallel()
-			server := httptest.NewServer(http.HandlerFunc(func(w http.ResponseWriter, req *http.Request) {
-				if tt.responseType != "" {
-					w.Header().Add("Content-Type", tt.responseType)
-=======
 			},
 		},
 		{
@@ -345,7 +327,6 @@
 			write: func(t *testing.T, w http.ResponseWriter, msg, contentType string) {
 				if contentType != "" {
 					w.Header().Add("Content-Type", contentType)
->>>>>>> 15b2d841
 				}
 				w.Header().Add("Content-Encoding", "gzip")
 				w.WriteHeader(http.StatusOK)
@@ -372,18 +353,11 @@
 
 				ctx := t.Context()
 
-				loader := NewHTTPLoader(server.Client())
+				loader := NewHTTPLoader(server.Client(), nil)
 				loader.UserAgent = "test/" + t.Name()
 				schema, err := loader.Load(ctx, mustParseURL(server.URL))
 				require.NoError(t, err)
 
-<<<<<<< HEAD
-			loader := NewHTTPLoader(server.Client(), nil)
-			schema, err := loader.Load(ctx, mustParseURL(server.URL))
-			require.NoError(t, err)
-			assert.Equal(t, tt.want, schema, "Schema")
-		})
-=======
 				want := tt.want
 				if tt.wantFunc != nil {
 					want = tt.wantFunc(server.URL)
@@ -393,7 +367,6 @@
 				assert.Equal(t, "test/"+t.Name(), gotUserAgent, "UserAgent")
 			})
 		}
->>>>>>> 15b2d841
 
 		t.Run(tt.name+"/link", func(t *testing.T) {
 			t.Parallel()
